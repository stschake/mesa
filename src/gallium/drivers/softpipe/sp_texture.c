/**************************************************************************
 * 
 * Copyright 2006 Tungsten Graphics, Inc., Cedar Park, Texas.
 * All Rights Reserved.
 * 
 * Permission is hereby granted, free of charge, to any person obtaining a
 * copy of this software and associated documentation files (the
 * "Software"), to deal in the Software without restriction, including
 * without limitation the rights to use, copy, modify, merge, publish,
 * distribute, sub license, and/or sell copies of the Software, and to
 * permit persons to whom the Software is furnished to do so, subject to
 * the following conditions:
 * 
 * The above copyright notice and this permission notice (including the
 * next paragraph) shall be included in all copies or substantial portions
 * of the Software.
 * 
 * THE SOFTWARE IS PROVIDED "AS IS", WITHOUT WARRANTY OF ANY KIND, EXPRESS
 * OR IMPLIED, INCLUDING BUT NOT LIMITED TO THE WARRANTIES OF
 * MERCHANTABILITY, FITNESS FOR A PARTICULAR PURPOSE AND NON-INFRINGEMENT.
 * IN NO EVENT SHALL TUNGSTEN GRAPHICS AND/OR ITS SUPPLIERS BE LIABLE FOR
 * ANY CLAIM, DAMAGES OR OTHER LIABILITY, WHETHER IN AN ACTION OF CONTRACT,
 * TORT OR OTHERWISE, ARISING FROM, OUT OF OR IN CONNECTION WITH THE
 * SOFTWARE OR THE USE OR OTHER DEALINGS IN THE SOFTWARE.
 * 
 **************************************************************************/
 /*
  * Authors:
  *   Keith Whitwell <keith@tungstengraphics.com>
  *   Michel Dänzer <michel@tungstengraphics.com>
  */

#include "pipe/p_defines.h"
#include "util/u_inlines.h"

#include "util/u_format.h"
#include "util/u_math.h"
#include "util/u_memory.h"
#include "util/u_simple_screen.h"

#include "sp_context.h"
#include "sp_texture.h"
#include "sp_screen.h"

#include "state_tracker/sw_winsys.h"


/**
 * Conventional allocation path for non-display textures:
 * Use a simple, maximally packed layout.
 */
static boolean
softpipe_texture_layout(struct pipe_screen *screen,
                        struct softpipe_texture * spt)
{
   struct pipe_texture *pt = &spt->base;
   unsigned level;
   unsigned width = pt->width0;
   unsigned height = pt->height0;
   unsigned depth = pt->depth0;
   unsigned buffer_size = 0;

   for (level = 0; level <= pt->last_level; level++) {
      spt->stride[level] = util_format_get_stride(pt->format, width);

      spt->level_offset[level] = buffer_size;

      buffer_size += (util_format_get_nblocksy(pt->format, height) *
                      ((pt->target == PIPE_TEXTURE_CUBE) ? 6 : depth) *
                      spt->stride[level]);

      width  = u_minify(width, 1);
      height = u_minify(height, 1);
      depth = u_minify(depth, 1);
   }

   spt->data = align_malloc(buffer_size, 16);

   return spt->data != NULL;
}


/**
 * Texture layout for simple color buffers.
 */
static boolean
softpipe_displaytarget_layout(struct pipe_screen *screen,
                              struct softpipe_texture * spt)
{
<<<<<<< HEAD
   struct sw_winsys *winsys = softpipe_screen(screen)->winsys;

   /* Round up the surface size to a multiple of the tile size?
    */
   spt->dt = winsys->displaytarget_create(winsys,
                                          spt->base.format,
                                          spt->base.width0, 
                                          spt->base.height0,
                                          16,
                                          &spt->stride[0] );

   return spt->dt != NULL;
=======
   unsigned usage = (PIPE_BUFFER_USAGE_CPU_READ_WRITE |
                     PIPE_BUFFER_USAGE_GPU_READ_WRITE);
   unsigned tex_usage = spt->base.tex_usage;

   spt->buffer = screen->winsys->surface_buffer_create( screen->winsys, 
                                                        spt->base.width0, 
                                                        spt->base.height0,
                                                        spt->base.format,
                                                        usage,
                                                        tex_usage,
                                                        &spt->stride[0]);

   return spt->buffer != NULL;
>>>>>>> 6f4ce4a4
}


/**
 * Create new pipe_texture given the template information.
 */
static struct pipe_texture *
softpipe_texture_create(struct pipe_screen *screen,
                        const struct pipe_texture *template)
{
   struct softpipe_texture *spt = CALLOC_STRUCT(softpipe_texture);
   if (!spt)
      return NULL;

   spt->base = *template;
   pipe_reference_init(&spt->base.reference, 1);
   spt->base.screen = screen;

   spt->pot = (util_is_power_of_two(template->width0) &&
               util_is_power_of_two(template->height0) &&
               util_is_power_of_two(template->depth0));

   if (spt->base.tex_usage & (PIPE_TEXTURE_USAGE_DISPLAY_TARGET |
                              PIPE_TEXTURE_USAGE_SCANOUT |
                              PIPE_TEXTURE_USAGE_SHARED)) {
      if (!softpipe_displaytarget_layout(screen, spt))
         goto fail;
   }
   else {
      if (!softpipe_texture_layout(screen, spt))
         goto fail;
   }
    
   return &spt->base;

 fail:
   FREE(spt);
   return NULL;
}


<<<<<<< HEAD
/**
 * Create a new pipe_texture which wraps an existing buffer.
 */
static struct pipe_texture *
softpipe_texture_blanket(struct pipe_screen * screen,
                         const struct pipe_texture *base,
                         const unsigned *stride,
                         struct pipe_buffer *buffer)
{
   /* Texture blanket is going away.
    */
   debug_printf("softpipe_texture_blanket() not implemented!");
   return NULL;
}
=======
>>>>>>> 6f4ce4a4


static void
softpipe_texture_destroy(struct pipe_texture *pt)
{
   struct softpipe_screen *screen = softpipe_screen(pt->screen);
   struct softpipe_texture *spt = softpipe_texture(pt);

   if (spt->dt) {
      /* display target */
      struct sw_winsys *winsys = screen->winsys;
      winsys->displaytarget_destroy(winsys, spt->dt);
   }
   else {
      /* regular texture */
      align_free(spt->data);
   }

   FREE(spt);
}


/**
 * Get a pipe_surface "view" into a texture.
 */
static struct pipe_surface *
softpipe_get_tex_surface(struct pipe_screen *screen,
                         struct pipe_texture *pt,
                         unsigned face, unsigned level, unsigned zslice,
                         unsigned usage)
{
   struct softpipe_texture *spt = softpipe_texture(pt);
   struct pipe_surface *ps;

   assert(level <= pt->last_level);

   ps = CALLOC_STRUCT(pipe_surface);
   if (ps) {
      pipe_reference_init(&ps->reference, 1);
      pipe_texture_reference(&ps->texture, pt);
      ps->format = pt->format;
      ps->width = u_minify(pt->width0, level);
      ps->height = u_minify(pt->height0, level);
      ps->offset = spt->level_offset[level];
      ps->usage = usage;

      /* Because we are softpipe, anything that the state tracker
       * thought was going to be done with the GPU will actually get
       * done with the CPU.  Let's adjust the flags to take that into
       * account.
       */
      if (ps->usage & PIPE_BUFFER_USAGE_GPU_WRITE) {
         /* GPU_WRITE means "render" and that can involve reads (blending) */
         ps->usage |= PIPE_BUFFER_USAGE_CPU_WRITE | PIPE_BUFFER_USAGE_CPU_READ;
      }

      if (ps->usage & PIPE_BUFFER_USAGE_GPU_READ)
         ps->usage |= PIPE_BUFFER_USAGE_CPU_READ;

      if (ps->usage & (PIPE_BUFFER_USAGE_CPU_WRITE |
                       PIPE_BUFFER_USAGE_GPU_WRITE)) {
         /* Mark the surface as dirty.  The tile cache will look for this. */
         spt->timestamp++;
         softpipe_screen(screen)->timestamp++;
      }

      ps->face = face;
      ps->level = level;
      ps->zslice = zslice;

      if (pt->target == PIPE_TEXTURE_CUBE) {
         ps->offset += face * util_format_get_nblocksy(pt->format, u_minify(pt->height0, level)) *
                       spt->stride[level];
      }
      else if (pt->target == PIPE_TEXTURE_3D) {
         ps->offset += zslice * util_format_get_nblocksy(pt->format, u_minify(pt->height0, level)) *
                       spt->stride[level];
      }
      else {
         assert(face == 0);
         assert(zslice == 0);
      }
   }
   return ps;
}


/**
 * Free a pipe_surface which was created with softpipe_get_tex_surface().
 */
static void 
softpipe_tex_surface_destroy(struct pipe_surface *surf)
{
   /* Effectively do the texture_update work here - if texture images
    * needed post-processing to put them into hardware layout, this is
    * where it would happen.  For softpipe, nothing to do.
    */
   assert(surf->texture);
   pipe_texture_reference(&surf->texture, NULL);
   FREE(surf);
}


/**
 * Geta pipe_transfer object which is used for moving data in/out of
 * a texture object.
 * \param face  one of PIPE_TEX_FACE_x or 0
 * \param level  texture mipmap level
 * \param zslice  2D slice of a 3D texture
 * \param usage  one of PIPE_TRANSFER_READ/WRITE/READ_WRITE
 * \param x  X position of region to read/write
 * \param y  Y position of region to read/write
 * \param width  width of region to read/write
 * \param height  height of region to read/write
 */
static struct pipe_transfer *
softpipe_get_tex_transfer(struct pipe_screen *screen,
                          struct pipe_texture *texture,
                          unsigned face, unsigned level, unsigned zslice,
                          enum pipe_transfer_usage usage,
                          unsigned x, unsigned y, unsigned w, unsigned h)
{
   struct softpipe_texture *sptex = softpipe_texture(texture);
   struct softpipe_transfer *spt;

   assert(texture);
   assert(level <= texture->last_level);

   /* make sure the requested region is in the image bounds */
   assert(x + w <= u_minify(texture->width0, level));
   assert(y + h <= u_minify(texture->height0, level));

   spt = CALLOC_STRUCT(softpipe_transfer);
   if (spt) {
      struct pipe_transfer *pt = &spt->base;
      int nblocksy = util_format_get_nblocksy(texture->format, u_minify(texture->height0, level));
      pipe_texture_reference(&pt->texture, texture);
      pt->x = x;
      pt->y = y;
      pt->width = w;
      pt->height = h;
      pt->stride = sptex->stride[level];
      pt->usage = usage;
      pt->face = face;
      pt->level = level;
      pt->zslice = zslice;

      spt->offset = sptex->level_offset[level];

      if (texture->target == PIPE_TEXTURE_CUBE) {
         spt->offset += face * nblocksy * pt->stride;
      }
      else if (texture->target == PIPE_TEXTURE_3D) {
         spt->offset += zslice * nblocksy * pt->stride;
      }
      else {
         assert(face == 0);
         assert(zslice == 0);
      }
      return pt;
   }
   return NULL;
}


/**
 * Free a pipe_transfer object which was created with
 * softpipe_get_tex_transfer().
 */
static void 
softpipe_tex_transfer_destroy(struct pipe_transfer *transfer)
{
   /* Effectively do the texture_update work here - if texture images
    * needed post-processing to put them into hardware layout, this is
    * where it would happen.  For softpipe, nothing to do.
    */
   assert (transfer->texture);
   pipe_texture_reference(&transfer->texture, NULL);
   FREE(transfer);
}


/**
 * Create memory mapping for given pipe_transfer object.
 */
static void *
softpipe_transfer_map( struct pipe_screen *screen,
                       struct pipe_transfer *transfer )
{
   ubyte *map, *xfer_map;
   struct softpipe_texture *spt;
   enum pipe_format format;

   assert(transfer->texture);
   spt = softpipe_texture(transfer->texture);
   format = transfer->texture->format;

   if (spt->dt) {
      /* display target */
      struct sw_winsys *winsys = softpipe_screen(screen)->winsys;

      map = winsys->displaytarget_map(winsys, spt->dt,
                                      pipe_transfer_buffer_flags(transfer));
      if (map == NULL)
         return NULL;
   }
   else {
      map = spt->data;
      if (map == NULL)
         return NULL;
   }

   /* May want to different things here depending on read/write nature
    * of the map:
    */
   if (transfer->texture && (transfer->usage & PIPE_TRANSFER_WRITE)) {
      /* Do something to notify sharing contexts of a texture change.
       * In softpipe, that would mean flushing the texture cache.
       */
      softpipe_screen(screen)->timestamp++;
   }

   xfer_map = map + softpipe_transfer(transfer)->offset +
      transfer->y / util_format_get_blockheight(format) * transfer->stride +
      transfer->x / util_format_get_blockwidth(format) * util_format_get_blocksize(format);
   /*printf("map = %p  xfer map = %p\n", map, xfer_map);*/
   return xfer_map;
}


/**
 * Unmap memory mapping for given pipe_transfer object.
 */
static void
softpipe_transfer_unmap(struct pipe_screen *screen,
                        struct pipe_transfer *transfer)
{
   struct softpipe_texture *spt;

   assert(transfer->texture);
   spt = softpipe_texture(transfer->texture);

   if (spt->dt) {
      /* display target */
      struct sw_winsys *winsys = softpipe_screen(screen)->winsys;
      winsys->displaytarget_unmap(winsys, spt->dt);
   }

   if (transfer->usage & PIPE_TRANSFER_WRITE) {
      /* Mark the texture as dirty to expire the tile caches. */
      spt->timestamp++;
   }
}


static struct pipe_video_surface*
softpipe_video_surface_create(struct pipe_screen *screen,
                              enum pipe_video_chroma_format chroma_format,
                              unsigned width, unsigned height)
{
   struct softpipe_video_surface *sp_vsfc;
   struct pipe_texture template;

   assert(screen);
   assert(width && height);

   sp_vsfc = CALLOC_STRUCT(softpipe_video_surface);
   if (!sp_vsfc)
      return NULL;

   pipe_reference_init(&sp_vsfc->base.reference, 1);
   sp_vsfc->base.screen = screen;
   sp_vsfc->base.chroma_format = chroma_format;
   /*sp_vsfc->base.surface_format = PIPE_VIDEO_SURFACE_FORMAT_VUYA;*/
   sp_vsfc->base.width = width;
   sp_vsfc->base.height = height;

   memset(&template, 0, sizeof(struct pipe_texture));
   template.target = PIPE_TEXTURE_2D;
   template.format = PIPE_FORMAT_B8G8R8X8_UNORM;
   template.last_level = 0;
   /* vl_mpeg12_mc_renderer expects this when it's initialized with pot_buffers=true */
   template.width0 = util_next_power_of_two(width);
   template.height0 = util_next_power_of_two(height);
   template.depth0 = 1;
   template.tex_usage = PIPE_TEXTURE_USAGE_SAMPLER | PIPE_TEXTURE_USAGE_RENDER_TARGET;

   sp_vsfc->tex = screen->texture_create(screen, &template);
   if (!sp_vsfc->tex) {
      FREE(sp_vsfc);
      return NULL;
   }

   return &sp_vsfc->base;
}


static void
softpipe_video_surface_destroy(struct pipe_video_surface *vsfc)
{
   struct softpipe_video_surface *sp_vsfc = softpipe_video_surface(vsfc);

   pipe_texture_reference(&sp_vsfc->tex, NULL);
   FREE(sp_vsfc);
}


void
softpipe_init_screen_texture_funcs(struct pipe_screen *screen)
{
   screen->texture_create = softpipe_texture_create;
   screen->texture_destroy = softpipe_texture_destroy;

   screen->get_tex_surface = softpipe_get_tex_surface;
   screen->tex_surface_destroy = softpipe_tex_surface_destroy;

   screen->get_tex_transfer = softpipe_get_tex_transfer;
   screen->tex_transfer_destroy = softpipe_tex_transfer_destroy;
   screen->transfer_map = softpipe_transfer_map;
   screen->transfer_unmap = softpipe_transfer_unmap;

   screen->video_surface_create = softpipe_video_surface_create;
   screen->video_surface_destroy = softpipe_video_surface_destroy;
}


<|MERGE_RESOLUTION|>--- conflicted
+++ resolved
@@ -87,7 +87,6 @@
 softpipe_displaytarget_layout(struct pipe_screen *screen,
                               struct softpipe_texture * spt)
 {
-<<<<<<< HEAD
    struct sw_winsys *winsys = softpipe_screen(screen)->winsys;
 
    /* Round up the surface size to a multiple of the tile size?
@@ -100,21 +99,6 @@
                                           &spt->stride[0] );
 
    return spt->dt != NULL;
-=======
-   unsigned usage = (PIPE_BUFFER_USAGE_CPU_READ_WRITE |
-                     PIPE_BUFFER_USAGE_GPU_READ_WRITE);
-   unsigned tex_usage = spt->base.tex_usage;
-
-   spt->buffer = screen->winsys->surface_buffer_create( screen->winsys, 
-                                                        spt->base.width0, 
-                                                        spt->base.height0,
-                                                        spt->base.format,
-                                                        usage,
-                                                        tex_usage,
-                                                        &spt->stride[0]);
-
-   return spt->buffer != NULL;
->>>>>>> 6f4ce4a4
 }
 
 
@@ -156,23 +140,6 @@
 }
 
 
-<<<<<<< HEAD
-/**
- * Create a new pipe_texture which wraps an existing buffer.
- */
-static struct pipe_texture *
-softpipe_texture_blanket(struct pipe_screen * screen,
-                         const struct pipe_texture *base,
-                         const unsigned *stride,
-                         struct pipe_buffer *buffer)
-{
-   /* Texture blanket is going away.
-    */
-   debug_printf("softpipe_texture_blanket() not implemented!");
-   return NULL;
-}
-=======
->>>>>>> 6f4ce4a4
 
 
 static void
