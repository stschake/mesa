--- conflicted
+++ resolved
@@ -21,10 +21,6 @@
  * OR THE USE OR OTHER DEALINGS IN THE SOFTWARE.
  *
  */
-<<<<<<< HEAD
-=======
-/* $XFree86: xc/lib/GL/mesa/src/drv/i810/main/context.h,v 1.9 2002/12/16 16:18:51 dawes Exp $ */
->>>>>>> 32ef6e75
 
 #ifndef I810CONTEXT_INC
 #define I810CONTEXT_INC
