--- conflicted
+++ resolved
@@ -120,11 +120,7 @@
 }
 
 bool
-<<<<<<< HEAD
-nir_remove_dead_variables(nir_shader *shader, nir_variable_mode mode)
-=======
 nir_remove_dead_variables(nir_shader *shader, nir_variable_mode modes)
->>>>>>> 171a570f
 {
    bool progress = false;
    struct set *live =
@@ -132,24 +128,6 @@
 
    add_var_use_shader(shader, live);
 
-<<<<<<< HEAD
-   if (mode == nir_var_uniform || mode == nir_var_all)
-      progress = remove_dead_vars(&shader->uniforms, live) || progress;
-
-   if (mode == nir_var_shader_in || mode == nir_var_all)
-      progress = remove_dead_vars(&shader->inputs, live) || progress;
-
-   if (mode == nir_var_shader_out || mode == nir_var_all)
-      progress = remove_dead_vars(&shader->outputs, live) || progress;
-
-   if (mode == nir_var_global || mode == nir_var_all)
-      progress = remove_dead_vars(&shader->globals, live) || progress;
-
-   if (mode == nir_var_system_value || mode == nir_var_all)
-      progress = remove_dead_vars(&shader->system_values, live) || progress;
-
-   if (mode == nir_var_local || mode == nir_var_all) {
-=======
    if (modes & nir_var_uniform)
       progress = remove_dead_vars(&shader->uniforms, live) || progress;
 
@@ -166,7 +144,6 @@
       progress = remove_dead_vars(&shader->system_values, live) || progress;
 
    if (modes & nir_var_local) {
->>>>>>> 171a570f
       nir_foreach_function(shader, function) {
          if (function->impl) {
             if (remove_dead_vars(&function->impl->locals, live)) {
