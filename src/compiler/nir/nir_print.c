--- conflicted
+++ resolved
@@ -666,16 +666,6 @@
    }
 
    if (instr->texture) {
-<<<<<<< HEAD
-      assert(instr->sampler);
-      fprintf(fp, " (texture)");
-   }
-   if (instr->sampler) {
-      print_deref(instr->sampler, state);
-      fprintf(fp, " (sampler)");
-   } else {
-      assert(instr->texture == NULL);
-=======
       print_deref(instr->texture, state);
       fprintf(fp, " (texture)");
       if (instr->sampler) {
@@ -684,7 +674,6 @@
       }
    } else {
       assert(instr->sampler == NULL);
->>>>>>> d03e5d52
       fprintf(fp, "%u (texture) %u (sampler)",
               instr->texture_index, instr->sampler_index);
    }
